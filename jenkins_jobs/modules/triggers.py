--- conflicted
+++ resolved
@@ -1558,6 +1558,33 @@
         XML.SubElement(gst, 'triggerLabel').text = label
     XML.SubElement(gst, 'spec').text = str(data.get('cron', ''))
 
+def rabbitmq(parser, xml_parent, data):
+    """yaml: rabbitmq
+    This plugin triggers build using remote build message in RabbitMQ queue.
+    Requires the Jenkins :jenkins-wiki:`RabbitMQ Build Trigger Plugin
+    <RabbitMQ+Build+Trigger+Plugin>`.
+
+    :arg str token: the build token expected in the message queue (required)
+
+    Example:
+
+    .. literalinclude:: /../../tests/triggers/fixtures/rabbitmq.yaml
+       :language: yaml
+    """
+
+    rabbitmq = XML.SubElement(
+        xml_parent,
+        'org.jenkinsci.plugins.rabbitmqbuildtrigger.'
+        'RemoteBuildTrigger')
+
+    XML.SubElement(rabbitmq, 'spec').text = ''
+
+    try:
+        XML.SubElement(rabbitmq, 'remoteBuildToken').text = str(
+            data.get('token'))
+    except KeyError as e:
+        raise MissingAttributeError(e.arg[0])
+
 def stash_pullrequest_builder(parser, xml_parent, data):
     """yaml: stash-pullrequest-builder
     Build pull requests in stash and report results.
@@ -1597,37 +1624,6 @@
     XML.SubElement(stprb, 'checkMergeable').text = data.get('check-mergeable')
     XML.SubElement(stprb, 'checkNotConflicted').text = data.get('check-not-conflicted')
     XML.SubElement(stprb, 'onlyBuildOnComment').text = data.get('only-build-on-comment')
-<<<<<<< HEAD
-
-def rabbitmq(parser, xml_parent, data):
-    """yaml: rabbitmq
-    This plugin triggers build using remote build message in RabbitMQ queue.
-    Requires the Jenkins :jenkins-wiki:`RabbitMQ Build Trigger Plugin
-    <RabbitMQ+Build+Trigger+Plugin>`.
-
-    :arg str token: the build token expected in the message queue (required)
-
-    Example:
-
-    .. literalinclude:: /../../tests/triggers/fixtures/rabbitmq.yaml
-       :language: yaml
-    """
-
-    rabbitmq = XML.SubElement(
-        xml_parent,
-        'org.jenkinsci.plugins.rabbitmqbuildtrigger.'
-        'RemoteBuildTrigger')
-
-    XML.SubElement(rabbitmq, 'spec').text = ''
-
-    try:
-        XML.SubElement(rabbitmq, 'remoteBuildToken').text = str(
-            data.get('token'))
-    except KeyError as e:
-        raise MissingAttributeError(e.arg[0])
-
-=======
->>>>>>> 4ea9b6d8
 
 class Triggers(jenkins_jobs.modules.base.Base):
     sequence = 50
